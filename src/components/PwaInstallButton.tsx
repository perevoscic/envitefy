"use client";
import { useCallback, useEffect, useRef, useState } from "react";

type BeforeInstallPromptEvent = Event & {
  prompt: () => Promise<void>;
  userChoice: Promise<{ outcome: "accepted" | "dismissed"; platform: string }>;
};

interface SnapWindow extends Window {
  __snapInstallDeferredPrompt?: BeforeInstallPromptEvent | null;
  __snapInstallBridgeReady?: boolean;
}

type OSKey = "windows" | "macos" | "android" | "ios" | "ipados" | "unknown";
type BrowserKey = "chrome" | "safari" | "edge" | "firefox" | "unknown";

interface PlatformInfo {
  os: OSKey;
  osLabel: string;
  browser: BrowserKey;
  browserLabel: string;
}

interface InstallGuide extends PlatformInfo {
  supported: boolean;
  steps: string[];
  note?: string;
  unsupportedMessage?: string;
}

const OS_LABELS: Record<OSKey, string> = {
  windows: "Windows",
  macos: "macOS",
  android: "Android",
  ios: "iOS",
  ipados: "iPadOS",
  unknown: "your device",
};

const BROWSER_LABELS: Record<BrowserKey, string> = {
  chrome: "Chrome",
  safari: "Safari",
  edge: "Edge",
  firefox: "Firefox",
  unknown: "your browser",
};

const getPlatformInfo = (win: Window): PlatformInfo => {
  const nav = win.navigator;
  const vendor = nav.vendor ?? "";
  const uaSource = `${nav.userAgent ?? ""} ${vendor}`.toLowerCase();
  const platform = (nav.platform ?? "").toLowerCase();
  const maxTouchPoints =
    typeof nav.maxTouchPoints === "number" ? nav.maxTouchPoints : 0;
  const isTouchMac = platform === "macintel" && maxTouchPoints > 1;
  const isIpadLike =
    uaSource.includes("ipad") || platform === "ipad" || isTouchMac;

  let os: OSKey = "unknown";
  if (uaSource.includes("windows")) {
    os = "windows";
  } else if (uaSource.includes("android")) {
    os = "android";
  } else if (isIpadLike) {
    os = "ipados";
  } else if (
    uaSource.includes("iphone") ||
    uaSource.includes("ipod") ||
    platform === "iphone"
  ) {
    os = "ios";
  } else if (
    uaSource.includes("mac os x") ||
    uaSource.includes("macintosh") ||
    platform.startsWith("mac")
  ) {
    os = "macos";
  }

  let browser: BrowserKey = "unknown";
  const isEdge =
    uaSource.includes("edg/") ||
    uaSource.includes("edgios") ||
    uaSource.includes("edga/");
  const isFirefox = uaSource.includes("fxios") || uaSource.includes("firefox/");
  const isChromeLike =
    (uaSource.includes("chrome/") ||
      uaSource.includes("chromium/") ||
      uaSource.includes("crios") ||
      uaSource.includes("crmo/")) &&
    !isEdge;
  const isSafariLike =
    uaSource.includes("safari/") &&
    !uaSource.includes("chrome/") &&
    !uaSource.includes("crios") &&
    !uaSource.includes("chromium/") &&
    !uaSource.includes("crmo/") &&
    !isFirefox &&
    !isEdge;

  if (isEdge) {
    browser = "edge";
  } else if (isFirefox) {
    browser = "firefox";
  } else if (isChromeLike) {
    browser = "chrome";
  } else if (isSafariLike) {
    browser = "safari";
  }

  return {
    os,
    osLabel: OS_LABELS[os],
    browser,
    browserLabel: BROWSER_LABELS[browser],
  };
};

const resolveInstallGuide = (win: Window): InstallGuide => {
  const platform = getPlatformInfo(win);

  const withSteps = (steps: string[], note?: string): InstallGuide => ({
    ...platform,
    supported: true,
    steps,
    note,
    unsupportedMessage: undefined,
  });

  const unsupported = (message: string, note?: string): InstallGuide => ({
    ...platform,
    supported: false,
    steps: [],
    unsupportedMessage: message,
    note,
  });

  switch (platform.os) {
    case "windows": {
      switch (platform.browser) {
        case "chrome":
          return withSteps(
            [
              "Click the install icon (computer with a down arrow) in the Chrome address bar.",
              'When the dialog opens, choose "Install" to create the Envitefy app.',
            ],
            'If you do not see the icon, open the Chrome menu (three dots) and choose "Install Envitefy".'
          );
        case "edge":
          return withSteps(
            [
              "Open the Edge menu (three dots) on the toolbar.",
              'Choose "Apps" and then "Install this site as an app".',
              "Click Install to confirm.",
            ],
            'Newer versions may show "Install Envitefy" directly in the menu.'
          );
        case "firefox":
          return unsupported(
            "Firefox on Windows does not support installing Envitefy as a progressive web app.",
            "Open Envitefy in Chrome or Edge if you want an installable app experience."
          );
        case "safari":
          return unsupported(
            "Safari is not available on Windows, so installation is not supported.",
            "Try Chrome or Edge on Windows to install Envitefy."
          );
        default:
          break;
      }
      break;
    }
    case "macos": {
      switch (platform.browser) {
        case "safari":
          return withSteps(
            [
              "In Safari, open the File menu.",
              'Choose "Add to Dock".',
              'Click "Add" when the confirmation dialog appears.',
            ],
            "Requires macOS Sonoma 14 or later. Earlier macOS releases cannot install web apps from Safari."
          );
        case "chrome":
          return withSteps(
            [
              "Click the install icon (computer with a down arrow) in Chrome's address bar.",
              'Select "Install" to confirm.',
            ],
            'You can also open the Chrome menu (three dots) and choose "Install Envitefy".'
          );
        case "edge":
          return withSteps(
            [
              "Open the Edge menu (three dots).",
              'Select "Apps" and then "Install this site as an app".',
              "Click Install.",
            ],
            "Edge places Envitefy inside your Applications folder after installation."
          );
        case "firefox":
          return unsupported(
            "Firefox on macOS does not support installing Envitefy as an app.",
            "Use Safari on macOS Sonoma or Chrome to install Envitefy."
          );
        default:
          break;
      }
      break;
    }
    case "android": {
      switch (platform.browser) {
        case "chrome":
          return withSteps(
            [
              "Tap the Chrome menu (three dots) in the top-right corner.",
              'Choose "Install app" or "Add to Home screen".',
              "Tap Install to finish.",
            ],
            "Envitefy will appear as its own app icon on your home screen."
          );
        case "edge":
          return withSteps(
            [
              "Tap the Edge menu (three dots).",
              'Select "Add to phone".',
              "Tap Install when prompted.",
            ],
            "Edge pins Envitefy to your Android home screen and app drawer."
          );
        case "firefox":
          return withSteps(
            [
              "Tap the Firefox menu (three dots).",
              'Choose "Add to Home screen".',
              "Tap Add to confirm.",
            ],
            "Firefox creates a shortcut that launches Envitefy fullscreen."
          );
        case "safari":
          return unsupported(
            "Safari is not available on Android, so installation is not supported.",
            "Use Chrome, Edge, or Firefox on Android to add Envitefy to your device."
          );
        default:
          break;
      }
      break;
    }
    case "ios":
    case "ipados": {
      const deviceLabel = platform.os === "ios" ? "iPhone" : "iPad";
      const noteSuffix =
        platform.browser === "safari"
          ? "The Envitefy icon will appear on your home screen."
          : 'If the option is missing, open the share menu and choose "Open in Safari" to finish the install.';

      switch (platform.browser) {
        case "safari":
          return withSteps(
            [
              `Tap the share icon (square with an arrow) in Safari on your ${deviceLabel}.`,
              'Scroll and choose "Add to Home Screen".',
              'Tap "Add" in the top-right corner.',
            ],
            noteSuffix
          );
        case "chrome":
        case "edge":
        case "firefox":
          return withSteps(
            [
              `Tap the share icon in ${platform.browserLabel} on your ${deviceLabel}.`,
              'Select "Add to Home Screen".',
              'Tap "Add" to confirm.',
            ],
            noteSuffix
          );
        default:
          break;
      }
      break;
    }
    default:
      break;
  }

  return withSteps(
    [
      "Open your browser menu.",
      'Choose the option labelled "Install app" or "Add to Home Screen".',
      "Confirm the install prompt.",
    ],
    "If no install option appears, try opening Envitefy in Chrome or Safari."
  );
};

const BRIDGE_EVENT_NAME = "snapmydate:beforeinstallprompt";
const DEBUG_STORE_KEY = "__snapInstallDebugLog";

if (typeof window !== "undefined") {
  const w = window as SnapWindow;
  if (!w.__snapInstallBridgeReady) {
    w.__snapInstallBridgeReady = true;
    window.addEventListener("beforeinstallprompt", (event: Event) => {
      const bip = event as BeforeInstallPromptEvent;
      bip.preventDefault?.();
      w.__snapInstallDeferredPrompt = bip;
      window.dispatchEvent(
        new CustomEvent<BeforeInstallPromptEvent | null>(BRIDGE_EVENT_NAME, {
          detail: bip,
        })
      );
      try {
        const dbg: any = window as any;
        if (!Array.isArray(dbg[DEBUG_STORE_KEY])) {
          dbg[DEBUG_STORE_KEY] = [];
        }
        dbg[DEBUG_STORE_KEY].push({
          message: "beforeinstallprompt intercepted (module)",
          ts: Date.now(),
        });
      } catch {
        // noop
      }
    });
  }
}

type PwaInstallButtonProps = {
  startExpanded?: boolean;
};

export default function PwaInstallButton({
  startExpanded = false,
}: PwaInstallButtonProps) {
  const pushDebug = useCallback(
    (message: string, meta?: Record<string, unknown>) => {
      if (typeof window === "undefined") return;
      try {
        const w = window as any;
        if (!Array.isArray(w[DEBUG_STORE_KEY])) {
          w[DEBUG_STORE_KEY] = [];
        }
        w[DEBUG_STORE_KEY].push({
          message,
          meta: meta ?? null,
          ts: Date.now(),
        });
      } catch {
        // noop
      }
    },
    []
  );

  const [deferred, setDeferred] = useState<BeforeInstallPromptEvent | null>(
    null
  );
  const deferredPromptRef = useRef<BeforeInstallPromptEvent | null>(null);
  const [canInstall, setCanInstall] = useState(false);
  const [showIosTip, setShowIosTip] = useState(false);
  const [hideUi, setHideUi] = useState(false);
  const [allowedDevice, setAllowedDevice] = useState(false);
  const [maybeInstallable, setMaybeInstallable] = useState(false);
  const [expanded, setExpanded] = useState(startExpanded);
  const [wasManuallyClosed, setWasManuallyClosed] = useState(false);
  const [heroOutOfView, setHeroOutOfView] = useState(false);
  const [recaptchaOffset, setRecaptchaOffset] = useState(0);
  const observerRef = useRef<IntersectionObserver | null>(null);
  const [installGuide, setInstallGuide] = useState<InstallGuide | null>(null);
  const [guidePulse, setGuidePulse] = useState(false);
  const [fallbackGuideRevealed, setFallbackGuideRevealed] = useState(false);

  // Hide if already installed or running in standalone
  useEffect(() => {
    if (typeof window === "undefined") return;

    const isStandalone = () => {
      try {
        // iOS/iPadOS Safari exposes `navigator.standalone`
        if ((window.navigator as any).standalone === true) return true;
        if (!window.matchMedia) return false;
        const standaloneMatch = window.matchMedia(
          "(display-mode: standalone)"
        ).matches;
        const fullscreenMatch = window.matchMedia(
          "(display-mode: fullscreen)"
        ).matches;
        if (!standaloneMatch && !fullscreenMatch) return false;
        const isAndroid = /Android/i.test(navigator.userAgent || "");
        // Chrome on Android reports standalone for launched PWAs; check referrer to
        // avoid false positives when the page loads in a normal browser tab.
        const ref = document.referrer || "";
        const androidStandalone =
          ref.startsWith("android-app://") ||
          ref.startsWith("chrome-extension://");
        return isAndroid
          ? androidStandalone
          : standaloneMatch || fullscreenMatch;
      } catch {
        // best effort only
      }
      return false;
    };

    const standalone = isStandalone();
    if (standalone) {
      setCanInstall(false);
      setHideUi(true);
      pushDebug("display-mode standalone detected; hiding CTA", {
        referrer: document.referrer || "",
      });
      return;
    }

    // Listen for display-mode changes
    const mql = window.matchMedia
      ? window.matchMedia("(display-mode: standalone)")
      : null;
    const onChange = () => {
      if (isStandalone()) setCanInstall(false);
    };
    try {
      mql?.addEventListener("change", onChange);
    } catch {
      (mql as any)?.addListener?.(onChange);
    }

    // Optional: check for installed related apps (best-effort)
    const maybeCheckRelated = async () => {
      try {
        const anyNav = navigator as any;
        if (anyNav.getInstalledRelatedApps) {
          const related = await anyNav.getInstalledRelatedApps();
          if (Array.isArray(related) && related.length > 0) {
            setCanInstall(false);
            setHideUi(true);
          }
          pushDebug("checked installed related apps", {
            count: Array.isArray(related) ? related.length : null,
          });
        }
      } catch {}
    };
    maybeCheckRelated();

    // Heuristic: mark as maybe-installable for fallback flows on browsers
    // that don't expose beforeinstallprompt or haven't fired it yet
    try {
      const hasManifest = !!document.querySelector('link[rel="manifest"]');
      const isSecure =
        window.isSecureContext || location.hostname === "localhost";
      const hasSW = "serviceWorker" in navigator;
      const isStandaloneNow = isStandalone();
      if (hasManifest && isSecure && hasSW && !isStandaloneNow) {
        setMaybeInstallable(true);
        pushDebug("heuristic installable", { hasManifest, isSecure, hasSW });
      }
    } catch {}

    return () => {
      try {
        mql?.removeEventListener("change", onChange);
      } catch {
        (mql as any)?.removeListener?.(onChange);
      }
    };
  }, []);

  // Nudge the FAB above the reCAPTCHA badge when present
  useEffect(() => {
    if (typeof window === "undefined") return;
    let raf = 0 as number;
    const compute = () => {
      try {
        const el = document.querySelector(
          ".grecaptcha-badge"
        ) as HTMLElement | null;
        if (!el) {
          setRecaptchaOffset(0);
          return;
        }
        const rect = el.getBoundingClientRect();
        const isVisible = rect.width > 0 && rect.height > 0;
        // Add a small gap above the badge
        setRecaptchaOffset(isVisible ? Math.ceil(rect.height) + 12 : 0);
      } catch {
        // best effort only
      }
    };
    compute();

    const mo = new MutationObserver(() => {
      try {
        cancelAnimationFrame(raf);
      } catch {}
      raf = window.requestAnimationFrame(compute);
    });
    try {
      mo.observe(document.body, {
        childList: true,
        subtree: true,
        attributes: true,
        attributeFilter: ["style", "class"],
      });
    } catch {}
    window.addEventListener("resize", compute);
    const interval = window.setInterval(compute, 2000);
    return () => {
      try {
        mo.disconnect();
      } catch {}
      window.removeEventListener("resize", compute);
      window.clearInterval(interval);
      try {
        cancelAnimationFrame(raf);
      } catch {}
    };
  }, []);

  // Only show on iPads and smaller screens; hide on laptops/desktops
  useEffect(() => {
    if (typeof window === "undefined") return;
    const ua = navigator.userAgent || (navigator as any).vendor || "";
    const isIOS =
      /iPhone|iPad|iPod/.test(ua) ||
      (/\bMacintosh\b/.test(ua) && "ontouchend" in document);
    const mql = window.matchMedia("(max-width: 1024px)");
    const update = () => {
      const allowed = isIOS || mql.matches;
      setAllowedDevice(allowed);
      pushDebug("allowed-device updated", {
        allowed,
        isIOS,
        widthMatch: mql.matches,
      });
    };
    update();
    try {
      mql.addEventListener("change", update);
    } catch {
      (mql as any).addListener?.(update);
    }
    return () => {
      try {
        mql.removeEventListener("change", update);
      } catch {
        (mql as any).removeListener?.(update);
      }
    };
  }, []);

  useEffect(() => {
    if (typeof window === "undefined") return;
    const guide = resolveInstallGuide(window);
    setInstallGuide(guide);
    pushDebug("install guide resolved", {
      os: guide.os,
      browser: guide.browser,
      supported: guide.supported,
    });
  }, [pushDebug]);

  useEffect(() => {
    if (typeof window === "undefined") return;
    const w = window as SnapWindow;
    const adoptPrompt = (evt: BeforeInstallPromptEvent | null | undefined) => {
      if (!evt) return;
      pushDebug("beforeinstallprompt adopted", {
        hasPrompt: typeof evt.prompt === "function",
      });
      w.__snapInstallDeferredPrompt = evt;
      deferredPromptRef.current = evt;
      setDeferred(evt);
      setCanInstall(true);
      setShowIosTip(false);
    };
    adoptPrompt(w.__snapInstallDeferredPrompt ?? null);
    const onPromptReady = (event: Event) => {
      const detail =
        (event as CustomEvent<BeforeInstallPromptEvent | null>).detail ?? null;
      adoptPrompt(detail ?? w.__snapInstallDeferredPrompt ?? null);
    };
    window.addEventListener(BRIDGE_EVENT_NAME, onPromptReady as any);
    // iOS/iPadOS Safari never fires beforeinstallprompt; show a clear fallback
    // Also surface the same fallback UI on macOS Safari for consistency
    const ua = navigator.userAgent || (navigator as any).vendor || "";
    const isIOS =
      /iPhone|iPad|iPod/.test(ua) ||
      (/\bMacintosh\b/.test(ua) && "ontouchend" in document);
    const isMacSafari =
      /\bMacintosh\b/.test(ua) &&
      !("ontouchend" in document) &&
      /Safari\//.test(ua) &&
      !/Chrome|Chromium|Edg|OPR\//.test(ua);
    const isStandalone =
      (window.navigator as any).standalone === true ||
      (window.matchMedia &&
        window.matchMedia("(display-mode: standalone)").matches);
    let iosTimeout: number | undefined;
    const isAppleLike = isIOS || isMacSafari;
    if (isAppleLike && !isStandalone && !w.__snapInstallDeferredPrompt) {
      setShowIosTip(true);
      pushDebug("showing iOS fallback", { isIOS, isMacSafari });
      // Guard in case UA parsing runs before iOS paints toolbar
      iosTimeout = window.setTimeout(() => {
        if (!w.__snapInstallDeferredPrompt) setShowIosTip(true);
      }, 1200);
    }

    return () => {
      window.removeEventListener(BRIDGE_EVENT_NAME, onPromptReady as any);
      if (iosTimeout) window.clearTimeout(iosTimeout);
    };
  }, []);

  useEffect(() => {
    const onInstalled = () => {
      setCanInstall(false);
      setShowIosTip(false);
      setMaybeInstallable(false);
      setExpanded(false);
      setHideUi(true);
      deferredPromptRef.current = null;
      pushDebug("appinstalled event observed");
    };
    window.addEventListener("appinstalled", onInstalled);
    return () => window.removeEventListener("appinstalled", onInstalled);
  }, []);

  // Observe hero visibility
  useEffect(() => {
    if (typeof window === "undefined") return;
    const target = document.getElementById("landing-hero");
    if (!target) {
      setHeroOutOfView(true);
      return;
    }
    const observer = new IntersectionObserver(
      (entries) => {
        const entry = entries[0];
        const ratio = entry.intersectionRatio ?? 0;
        setHeroOutOfView(ratio <= 0.5);
      },
      { root: null, threshold: [0, 0.25, 0.5, 0.75, 1] }
    );
    observer.observe(target);
    return () => {
      try {
        observer.disconnect();
      } catch {}
    };
  }, []);

  // Show native install button whenever eligible (regardless of viewport/device)
  // Show iOS fallback on all screen sizes; generic fallback when heuristically installable
  const showIosFallback = !canInstall && showIosTip;
  // Force-show generic fallback on localhost for dev/testing
  const isLocalhost =
    typeof window !== "undefined" &&
    (window.location.hostname === "localhost" ||
      window.location.hostname === "127.0.0.1" ||
      window.location.hostname === "[::1]");
  const showGenericFallback =
    !canInstall &&
    !showIosFallback &&
    (maybeInstallable || isLocalhost || installGuide !== null);
  const guideOs = installGuide?.os ?? "unknown";
  const guideBrowser = installGuide?.browser ?? "unknown";
  const guideSupported = installGuide?.supported ?? null;
  useEffect(() => {
    pushDebug("install UI flags", {
      canInstall,
      showIosFallback,
      showGenericFallback,
      maybeInstallable,
      heroOutOfView,
      guideOs,
      guideBrowser,
      guideSupported,
    });
  }, [
    canInstall,
    showIosFallback,
    showGenericFallback,
    maybeInstallable,
    heroOutOfView,
    guideOs,
    guideBrowser,
    guideSupported,
    pushDebug,
  ]);

  useEffect(() => {
    if (!showIosFallback && !showGenericFallback) {
      setFallbackGuideRevealed(false);
    }
  }, [showIosFallback, showGenericFallback]);

  useEffect(() => {
    const hasAnyOption = canInstall || showIosFallback || showGenericFallback;
    if (!heroOutOfView || !hasAnyOption) {
      if (!startExpanded) {
        setExpanded(false);
      }
      return;
    }
    if (startExpanded && !wasManuallyClosed) {
      setExpanded(true);
    }
  }, [
    heroOutOfView,
    canInstall,
    showIosFallback,
    showGenericFallback,
    startExpanded,
    wasManuallyClosed,
  ]);

  useEffect(() => {
    if (!startExpanded) {
      setWasManuallyClosed(false);
    }
  }, [startExpanded]);

  useEffect(() => {
    if (typeof window === "undefined") return;
    if (!guidePulse) return;
    const timer = window.setTimeout(() => setGuidePulse(false), 1400);
    return () => window.clearTimeout(timer);
  }, [guidePulse]);

  if (hideUi) return null;

  if (!heroOutOfView) return null; // Always hide if hero is in view

  const fallbackGuide = !canInstall ? installGuide : null;
  const fallbackGuideActive = Boolean(
    !canInstall && (showIosFallback || showGenericFallback) && fallbackGuide
  );
  const showInstallCta = canInstall;
  const showFallbackCta =
    !showInstallCta &&
    fallbackGuideActive &&
    Boolean(fallbackGuide?.supported) &&
    (fallbackGuide?.steps.length ?? 0) > 0;
  const showFallbackGuideCard =
    fallbackGuideActive &&
    (!showFallbackCta || fallbackGuideRevealed) &&
    Boolean(fallbackGuide);
  const fallbackDeviceLabel = (() => {
    if (!fallbackGuide) return null;
    if (fallbackGuide.os === "ios") return "iPhone";
    if (fallbackGuide.os === "ipados") return "iPad";
    return null;
  })();
  const fallbackCtaLabel = (() => {
    if (!fallbackGuide) return "Add to Home Screen";
    if (fallbackGuide.os === "ios" || fallbackGuide.os === "ipados") {
      return "Add to Home Screen";
    }
    return "Add to Home Screen";
  })();
  const headingText = (() => {
    if (showInstallCta) return "Add Envitefy to your home screen";
    if (showFallbackCta) {
      return "Add Envitefy to your home screen";
    }
    if (fallbackGuide) {
      if (fallbackGuide.supported) {
        return `Install with ${fallbackGuide.browserLabel} on ${fallbackGuide.osLabel}`;
      }
      return `Install not supported in ${fallbackGuide.browserLabel} on ${fallbackGuide.osLabel}`;
    }
    if (showIosFallback) return "Install to Home Screen";
    return "Install app";
  })();
  const subheadingText = (() => {
    if (showInstallCta) return null;
    if (showFallbackCta) {
      if (fallbackGuideRevealed && fallbackGuide?.supported) {
        return `Follow the steps for ${fallbackGuide.browserLabel} on ${fallbackGuide.osLabel}.`;
      }
      return null;
    }
    if (fallbackGuide) {
      if (fallbackGuide.supported) {
        return `Follow the steps for ${fallbackGuide.browserLabel} on ${fallbackGuide.osLabel}.`;
      }
      return `We couldn't find an install option for ${fallbackGuide.browserLabel} on ${fallbackGuide.osLabel}.`;
    }
    return "Keep Envitefy handy on your device.";
  })();
  const fallbackGuideClassName = [
    "rounded-xl",
    "border",
    "border-border",
    "bg-surface/80",
    "p-3",
    "text-sm",
    "shadow-inner",
    guidePulse ? "ring-2 ring-primary/60 animate-pulse" : "",
  ]
    .filter(Boolean)
    .join(" ");
  const handleFallbackCtaClick = () => {
    if (!fallbackGuide) return;
    pushDebug("fallback install CTA clicked", {
      os: fallbackGuide.os,
      browser: fallbackGuide.browser,
    });
    setWasManuallyClosed(false);
    setExpanded(true);
    setFallbackGuideRevealed(true);
    setGuidePulse(true);
  };

  return (
    <div
      className="fixed right-4 z-[1000] pointer-events-auto flex flex-col items-end gap-2"
      style={{ bottom: 16 + recaptchaOffset }}
    >
      {!expanded && (
        <button
          type="button"
          onClick={() => {
            setWasManuallyClosed(false);
            setExpanded(true);
          }}
          className="h-14 w-14 rounded-full bg-primary text-primary-foreground shadow-lg flex items-center justify-center"
          aria-label="Open install options"
        >
          <svg
            width="22"
            height="22"
            viewBox="0 0 24 24"
            fill="none"
            stroke="currentColor"
            strokeWidth="2"
            strokeLinecap="round"
            strokeLinejoin="round"
            aria-hidden
          >
            <path d="M12 16V3" />
            <path d="M7 8l5-5 5 5" />
            <rect x="4" y="12" width="16" height="8" rx="2" ry="2" />
          </svg>
        </button>
      )}
      {expanded && (
        <div className="relative w-[min(92vw,320px)]">
          <div className="rounded-2xl bg-surface text-foreground border border-border shadow-2xl p-4 space-y-3">
            <div className="flex items-start justify-between gap-3">
              <div>
                <div className="font-semibold text-base">{headingText}</div>
                {subheadingText ? (
                  <div className="text-xs opacity-70">{subheadingText}</div>
                ) : null}
              </div>
              <button
                type="button"
                onClick={() => {
                  setExpanded(false);
                  setWasManuallyClosed(true);
                }}
                className="p-1 rounded-full text-muted-foreground hover:text-foreground transition"
                aria-label="Collapse install options"
              >
                <svg
                  width="16"
                  height="16"
                  viewBox="0 0 24 24"
                  fill="none"
                  stroke="currentColor"
                  strokeWidth="2"
                  strokeLinecap="round"
                  strokeLinejoin="round"
                  aria-hidden
                >
                  <line x1="18" y1="6" x2="6" y2="18" />
                  <line x1="6" y1="6" x2="18" y2="18" />
                </svg>
              </button>
            </div>
            {(canInstall || (!showIosFallback && showGenericFallback)) && (
              <button
                onClick={async () => {
                  const w = window as SnapWindow;
                  const promptEvent =
                    deferredPromptRef.current ??
                    deferred ??
                    w.__snapInstallDeferredPrompt ??
                    null;

                  if (promptEvent && typeof promptEvent.prompt === "function") {
                    deferredPromptRef.current = promptEvent;
                    setDeferred(promptEvent);
                    try {
                      pushDebug("install CTA prompt triggered");
                      await promptEvent.prompt();
                      let choice: {
                        outcome: "accepted" | "dismissed";
                        platform: string;
                      } | null = null;
                      try {
                        choice = await (promptEvent as any).userChoice;
                      } catch {
                        choice = null;
                      }
                      pushDebug("install CTA user choice resolved", {
                        outcome: choice?.outcome ?? "unknown",
                        platform: choice?.platform ?? "unknown",
                      });
                      if (choice?.outcome === "accepted") {
                        setShowIosTip(false);
                        setMaybeInstallable(false);
                        setExpanded(false);
                        setHideUi(true);
                      } else {
                        // Prompt dismissed or unavailable; surface fallback instructions.
                        setGuidePulse(true);
                        setExpanded(true);
                        setFallbackGuideRevealed(true);
                      }
                    } catch (error) {
                      pushDebug("install CTA prompt error", {
                        message:
                          error instanceof Error
                            ? error.message
                            : String(error),
                      });
                      setGuidePulse(true);
                      setExpanded(true);
                      setFallbackGuideRevealed(true);
                    } finally {
                      deferredPromptRef.current = null;
                      setDeferred(null);
                      setCanInstall(false);
                      setShowIosTip(false);
                      try {
                        w.__snapInstallDeferredPrompt = null;
                      } catch {}
                    }
                    return;
                  } else {
                    pushDebug(
                      "install CTA prompt missing; switching to fallback"
                    );
                    deferredPromptRef.current = null;
                    setDeferred(null);
                    setCanInstall(false);
                    setShowIosTip(false);
                    setGuidePulse(true);
                    setExpanded(true);
                  }
<<<<<<< HEAD
=======
                  pushDebug(
                    "install CTA prompt missing; switching to fallback"
                  );
                  deferredPromptRef.current = null;
                  setDeferred(null);
                  setCanInstall(false);
                  setShowIosTip(false);
                  setGuidePulse(true);
                  setExpanded(true);
                  setFallbackGuideRevealed(true);
>>>>>>> 8d6e5b05
                }}
                className="w-full rounded-full bg-primary text-primary-foreground px-4 py-2 shadow-lg"
              >
                Add to Home Screen
              </button>
            )}
            {/* Show fallback guide card if active, or if it's an iOS fallback */}
            {(showFallbackGuideCard || showIosFallback) && fallbackGuide && (
              <div className={fallbackGuideClassName}>
                <div className="flex items-start gap-3">
                  <div className="shrink-0 h-9 w-9 rounded-full bg-primary/10 text-primary flex items-center justify-center">
                    <svg
                      width="20"
                      height="20"
                      viewBox="0 0 24 24"
                      fill="none"
                      stroke="currentColor"
                      strokeWidth="2"
                      strokeLinecap="round"
                      strokeLinejoin="round"
                      aria-hidden
                    >
                      <path d="M12 16V3" />
                      <path d="M7 8l5-5 5 5" />
                      <rect x="4" y="12" width="16" height="8" rx="2" ry="2" />
                    </svg>
                  </div>
                  <div className="space-y-2">
                    <div className="font-medium">
                      {fallbackGuide.browserLabel} on {fallbackGuide.osLabel}
                    </div>
                    {fallbackGuide.supported &&
                    fallbackGuide.steps.length > 0 ? (
                      <ol className="list-decimal ml-5 space-y-1">
                        {fallbackGuide.steps.map((step, idx) => (
                          <li key={idx}>{step}</li>
                        ))}
                      </ol>
                    ) : (
                      <div className="opacity-80">
                        {fallbackGuide.unsupportedMessage ??
                          "We couldn't detect an install option for this combination."}
                      </div>
                    )}
                    {fallbackGuide.note && (
                      <div className="text-xs opacity-70">
                        {fallbackGuide.note}
                      </div>
                    )}
                  </div>
                </div>
              </div>
            )}
          </div>
        </div>
      )}
    </div>
  );
}<|MERGE_RESOLUTION|>--- conflicted
+++ resolved
@@ -50,17 +50,22 @@
   const vendor = nav.vendor ?? "";
   const uaSource = `${nav.userAgent ?? ""} ${vendor}`.toLowerCase();
   const platform = (nav.platform ?? "").toLowerCase();
+  const platform = (nav.platform ?? "").toLowerCase();
   const maxTouchPoints =
     typeof nav.maxTouchPoints === "number" ? nav.maxTouchPoints : 0;
   const isTouchMac = platform === "macintel" && maxTouchPoints > 1;
   const isIpadLike =
     uaSource.includes("ipad") || platform === "ipad" || isTouchMac;
+  const isTouchMac = platform === "macintel" && maxTouchPoints > 1;
+  const isIpadLike =
+    uaSource.includes("ipad") || platform === "ipad" || isTouchMac;
 
   let os: OSKey = "unknown";
   if (uaSource.includes("windows")) {
     os = "windows";
   } else if (uaSource.includes("android")) {
     os = "android";
+  } else if (isIpadLike) {
   } else if (isIpadLike) {
     os = "ipados";
   } else if (
@@ -68,7 +73,17 @@
     uaSource.includes("ipod") ||
     platform === "iphone"
   ) {
+  } else if (
+    uaSource.includes("iphone") ||
+    uaSource.includes("ipod") ||
+    platform === "iphone"
+  ) {
     os = "ios";
+  } else if (
+    uaSource.includes("mac os x") ||
+    uaSource.includes("macintosh") ||
+    platform.startsWith("mac")
+  ) {
   } else if (
     uaSource.includes("mac os x") ||
     uaSource.includes("macintosh") ||
@@ -370,6 +385,7 @@
   const observerRef = useRef<IntersectionObserver | null>(null);
   const [installGuide, setInstallGuide] = useState<InstallGuide | null>(null);
   const [guidePulse, setGuidePulse] = useState(false);
+  const [fallbackGuideRevealed, setFallbackGuideRevealed] = useState(false);
   const [fallbackGuideRevealed, setFallbackGuideRevealed] = useState(false);
 
   // Hide if already installed or running in standalone
@@ -699,6 +715,12 @@
   }, [showIosFallback, showGenericFallback]);
 
   useEffect(() => {
+    if (!showIosFallback && !showGenericFallback) {
+      setFallbackGuideRevealed(false);
+    }
+  }, [showIosFallback, showGenericFallback]);
+
+  useEffect(() => {
     const hasAnyOption = canInstall || showIosFallback || showGenericFallback;
     if (!heroOutOfView || !hasAnyOption) {
       if (!startExpanded) {
@@ -734,12 +756,18 @@
   if (hideUi) return null;
 
   if (!heroOutOfView) return null; // Always hide if hero is in view
+  if (!heroOutOfView) return null; // Always hide if hero is in view
 
   const fallbackGuide = !canInstall ? installGuide : null;
   const fallbackGuideActive = Boolean(
     !canInstall && (showIosFallback || showGenericFallback) && fallbackGuide
   );
   const showInstallCta = canInstall;
+  const showFallbackCta =
+    !showInstallCta &&
+    fallbackGuideActive &&
+    Boolean(fallbackGuide?.supported) &&
+    (fallbackGuide?.steps.length ?? 0) > 0;
   const showFallbackCta =
     !showInstallCta &&
     fallbackGuideActive &&
@@ -762,8 +790,27 @@
     }
     return "Add to Home Screen";
   })();
+    fallbackGuideActive &&
+    (!showFallbackCta || fallbackGuideRevealed) &&
+    Boolean(fallbackGuide);
+  const fallbackDeviceLabel = (() => {
+    if (!fallbackGuide) return null;
+    if (fallbackGuide.os === "ios") return "iPhone";
+    if (fallbackGuide.os === "ipados") return "iPad";
+    return null;
+  })();
+  const fallbackCtaLabel = (() => {
+    if (!fallbackGuide) return "Add to Home Screen";
+    if (fallbackGuide.os === "ios" || fallbackGuide.os === "ipados") {
+      return "Add to Home Screen";
+    }
+    return "Add to Home Screen";
+  })();
   const headingText = (() => {
     if (showInstallCta) return "Add Envitefy to your home screen";
+    if (showFallbackCta) {
+      return "Add Envitefy to your home screen";
+    }
     if (showFallbackCta) {
       return "Add Envitefy to your home screen";
     }
@@ -778,6 +825,12 @@
   })();
   const subheadingText = (() => {
     if (showInstallCta) return null;
+    if (showFallbackCta) {
+      if (fallbackGuideRevealed && fallbackGuide?.supported) {
+        return `Follow the steps for ${fallbackGuide.browserLabel} on ${fallbackGuide.osLabel}.`;
+      }
+      return null;
+    }
     if (showFallbackCta) {
       if (fallbackGuideRevealed && fallbackGuide?.supported) {
         return `Follow the steps for ${fallbackGuide.browserLabel} on ${fallbackGuide.osLabel}.`;
@@ -804,6 +857,17 @@
   ]
     .filter(Boolean)
     .join(" ");
+  const handleFallbackCtaClick = () => {
+    if (!fallbackGuide) return;
+    pushDebug("fallback install CTA clicked", {
+      os: fallbackGuide.os,
+      browser: fallbackGuide.browser,
+    });
+    setWasManuallyClosed(false);
+    setExpanded(true);
+    setFallbackGuideRevealed(true);
+    setGuidePulse(true);
+  };
   const handleFallbackCtaClick = () => {
     if (!fallbackGuide) return;
     pushDebug("fallback install CTA clicked", {
@@ -884,6 +948,7 @@
               </button>
             </div>
             {(canInstall || (!showIosFallback && showGenericFallback)) && (
+            {(canInstall || (!showIosFallback && showGenericFallback)) && (
               <button
                 onClick={async () => {
                   const w = window as SnapWindow;
@@ -922,6 +987,7 @@
                         setGuidePulse(true);
                         setExpanded(true);
                         setFallbackGuideRevealed(true);
+                        setFallbackGuideRevealed(true);
                       }
                     } catch (error) {
                       pushDebug("install CTA prompt error", {
@@ -932,6 +998,7 @@
                       });
                       setGuidePulse(true);
                       setExpanded(true);
+                      setFallbackGuideRevealed(true);
                       setFallbackGuideRevealed(true);
                     } finally {
                       deferredPromptRef.current = null;
@@ -954,25 +1021,15 @@
                     setGuidePulse(true);
                     setExpanded(true);
                   }
-<<<<<<< HEAD
-=======
-                  pushDebug(
-                    "install CTA prompt missing; switching to fallback"
-                  );
-                  deferredPromptRef.current = null;
-                  setDeferred(null);
-                  setCanInstall(false);
-                  setShowIosTip(false);
-                  setGuidePulse(true);
-                  setExpanded(true);
-                  setFallbackGuideRevealed(true);
->>>>>>> 8d6e5b05
                 }}
                 className="w-full rounded-full bg-primary text-primary-foreground px-4 py-2 shadow-lg"
               >
                 Add to Home Screen
+                Add to Home Screen
               </button>
             )}
+            {/* Show fallback guide card if active, or if it's an iOS fallback */}
+            {(showFallbackGuideCard || showIosFallback) && fallbackGuide && (
             {/* Show fallback guide card if active, or if it's an iOS fallback */}
             {(showFallbackGuideCard || showIosFallback) && fallbackGuide && (
               <div className={fallbackGuideClassName}>
